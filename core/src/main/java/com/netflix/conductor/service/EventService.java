--- conflicted
+++ resolved
@@ -10,27 +10,13 @@
  * Unless required by applicable law or agreed to in writing, software
  * distributed under the License is distributed on an "AS IS" BASIS,
  * WITHOUT WARRANTIES OR CONDITIONS OF ANY KIND, either express or implied.
- * See the License for the specific language governing permissions and
+ * See the License for the specific language g
+ * overning permissions and
  * limitations under the License.
  */
 package com.netflix.conductor.service;
 
-<<<<<<< HEAD
-import com.netflix.conductor.annotations.Service;
-import com.netflix.conductor.annotations.Trace;
 import com.netflix.conductor.common.metadata.events.EventHandler;
-import com.netflix.conductor.core.events.EventProcessor;
-import com.netflix.conductor.core.events.EventQueues;
-
-import javax.inject.Inject;
-import javax.inject.Singleton;
-import javax.validation.Valid;
-import javax.validation.constraints.NotEmpty;
-import javax.validation.constraints.NotNull;
-=======
-import com.netflix.conductor.common.metadata.events.EventHandler;
-
->>>>>>> f03d88be
 import java.util.List;
 import java.util.Map;
 
@@ -41,60 +27,33 @@
      * Add a new event handler.
      * @param eventHandler Instance of {@link EventHandler}
      */
-<<<<<<< HEAD
-    @Service
-    public void addEventHandler(@NotNull(message = "EventHandler cannot be null") @Valid EventHandler eventHandler) {
-        metadataService.addEventHandler(eventHandler);
-    }
-=======
     void addEventHandler(EventHandler eventHandler);
->>>>>>> f03d88be
 
     /**
      * Update an existing event handler.
      * @param eventHandler Instance of {@link EventHandler}
      */
-<<<<<<< HEAD
-    @Service
-    public void updateEventHandler(@NotNull(message = "EventHandler cannot be null") @Valid EventHandler eventHandler) {
-        metadataService.updateEventHandler(eventHandler);
-    }
-=======
     void updateEventHandler(EventHandler eventHandler);
->>>>>>> f03d88be
 
     /**
      * Remove an event handler.
      * @param name Event name
      */
-<<<<<<< HEAD
-    @Service
-    public void removeEventHandlerStatus(@NotEmpty(message = "Name cannot be null or empty.") String name) {
-        metadataService.removeEventHandlerStatus(name);
-    }
-=======
     void removeEventHandlerStatus(String name);
->>>>>>> f03d88be
 
     /**
      * Get all the event handlers.
      * @return list of {@link EventHandler}
      */
     List<EventHandler> getEventHandlers();
+
     /**
      * Get event handlers for a given event.
      * @param event Event Name
      * @param activeOnly `true|false` for active only events
      * @return list of {@link EventHandler}
      */
-<<<<<<< HEAD
-    @Service
-    public List<EventHandler> getEventHandlersForEvent(@NotEmpty(message = "Event cannot be null or empty.") String event, boolean activeOnly) {
-        return metadataService.getEventHandlersForEvent(event, activeOnly);
-    }
-=======
     List<EventHandler> getEventHandlersForEvent(String event, boolean activeOnly);
->>>>>>> f03d88be
 
     /**
      * Get registered queues.
