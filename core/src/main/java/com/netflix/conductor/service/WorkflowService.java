--- conflicted
+++ resolved
@@ -15,11 +15,6 @@
  */
 package com.netflix.conductor.service;
 
-<<<<<<< HEAD
-import com.netflix.conductor.annotations.Service;
-import com.netflix.conductor.annotations.Trace;
-=======
->>>>>>> f03d88be
 import com.netflix.conductor.common.metadata.workflow.RerunWorkflowRequest;
 import com.netflix.conductor.common.metadata.workflow.SkipTaskRequest;
 import com.netflix.conductor.common.metadata.workflow.StartWorkflowRequest;
@@ -29,16 +24,10 @@
 import com.netflix.conductor.common.run.Workflow;
 import com.netflix.conductor.common.run.WorkflowSummary;
 
-<<<<<<< HEAD
-import javax.inject.Inject;
-import javax.inject.Singleton;
 import javax.validation.Valid;
 import javax.validation.constraints.Max;
 import javax.validation.constraints.NotEmpty;
 import javax.validation.constraints.NotNull;
-import java.util.HashMap;
-=======
->>>>>>> f03d88be
 import java.util.List;
 import java.util.Map;
 
@@ -50,42 +39,7 @@
      * @param startWorkflowRequest StartWorkflow request for the workflow you want to start.
      * @return the id of the workflow instance that can be use for tracking.
      */
-<<<<<<< HEAD
-    @Service
-    public String startWorkflow(@NotNull(message = "StartWorkflowRequest cannot be null") @Valid StartWorkflowRequest startWorkflowRequest) {
-        WorkflowDef workflowDef = startWorkflowRequest.getWorkflowDef();
-
-        if (workflowDef == null) {
-            workflowDef = metadataService.getWorkflowDef(startWorkflowRequest.getName(), startWorkflowRequest.getVersion());
-            if (workflowDef == null) {
-                throw new ApplicationException(ApplicationException.Code.NOT_FOUND,
-                        String.format("No such workflow found by name: %s, version: %d", startWorkflowRequest.getName(),
-                                startWorkflowRequest.getVersion()));
-            }
-
-            return workflowExecutor.startWorkflow(
-                    startWorkflowRequest.getName(),
-                    startWorkflowRequest.getVersion(),
-                    startWorkflowRequest.getCorrelationId(),
-                    startWorkflowRequest.getInput(),
-                    startWorkflowRequest.getExternalInputPayloadStoragePath(),
-                    null,
-                    startWorkflowRequest.getTaskToDomain()
-            );
-        } else {
-            return workflowExecutor.startWorkflow(
-                    startWorkflowRequest.getWorkflowDef(),
-                    startWorkflowRequest.getInput(),
-                    startWorkflowRequest.getExternalInputPayloadStoragePath(),
-                    startWorkflowRequest.getCorrelationId(),
-                    null,
-                    startWorkflowRequest.getTaskToDomain()
-            );
-        }
-    }
-=======
-    String startWorkflow(StartWorkflowRequest startWorkflowRequest);
->>>>>>> f03d88be
+    String startWorkflow(@NotNull(message = "StartWorkflowRequest cannot be null") @Valid StartWorkflowRequest startWorkflowRequest);
 
     /**
      * Start a new workflow with StartWorkflowRequest, which allows task to be executed in a domain.
@@ -98,8 +52,8 @@
      * @param workflowDef - workflow definition
      * @return the id of the workflow instance that can be use for tracking.
      */
-    String startWorkflow(String name, Integer version, String correlationId,  Map<String, Object> input,
-                                String externalInputPayloadStoragePath, Map<String, String> taskToDomain, WorkflowDef workflowDef);
+    String startWorkflow(@NotEmpty(message = "Workflow name cannot be null or empty") String name, Integer version, String correlationId, Map<String, Object> input,
+                         String externalInputPayloadStoragePath, Map<String, String> taskToDomain, WorkflowDef workflowDef);
     /**
      * Start a new workflow.  Returns the ID of the workflow instance that can be later used for tracking.
      *
@@ -109,24 +63,8 @@
      * @param input         Input to the workflow you want to start.
      * @return the id of the workflow instance that can be use for tracking.
      */
-<<<<<<< HEAD
-    @Service
-    public String startWorkflow(@NotEmpty(message="Workflow name cannot be null or empty") String name,
-                                Integer version,
-                                String correlationId,
-                                Map<String, Object> input) {
-        WorkflowDef workflowDef = metadataService.getWorkflowDef(name, version);
-        if (workflowDef == null) {
-            throw new ApplicationException(ApplicationException.Code.NOT_FOUND,
-                    String.format("No such workflow found by name: %s, version: %d", name, version));
-        }
-        return workflowExecutor.startWorkflow(workflowDef.getName(), workflowDef.getVersion(),
-                correlationId, input, null);
-    }
-=======
-    String startWorkflow(String name, Integer version,
+    String startWorkflow(@NotEmpty(message = "Workflow name cannot be null or empty") String name, Integer version,
                                 String correlationId, Map<String, Object> input);
->>>>>>> f03d88be
 
     /**
      * Lists workflows for the given correlation id.
@@ -137,19 +75,9 @@
      * @param includeTasks  Includes tasks associated with workflows.
      * @return a list of {@link Workflow}
      */
-<<<<<<< HEAD
-    @Service
-    public List<Workflow> getWorkflows(@NotEmpty(message="Workflow name cannot be null or empty") String name,
-                                       String correlationId,
-                                       boolean includeClosed,
-                                       boolean includeTasks) {
-        return executionService.getWorkflowInstances(name, correlationId, includeClosed, includeTasks);
-    }
-
-=======
-    List<Workflow> getWorkflows(String name, String correlationId,
+    List<Workflow> getWorkflows(@NotEmpty(message="Workflow name cannot be null or empty") String name, String correlationId,
                                        boolean includeClosed, boolean includeTasks);
->>>>>>> f03d88be
+
     /**
      * Lists workflows for the given correlation id.
      * @param name Name of the workflow.
@@ -158,23 +86,8 @@
      * @param correlationIds Includes tasks associated with workflows.
      * @return a {@link Map} of {@link String} as key and a list of {@link Workflow} as value
      */
-<<<<<<< HEAD
-    @Service
-    public Map<String, List<Workflow>> getWorkflows(@NotEmpty(message="Workflow name cannot be null or empty") String name,
-                                                    boolean includeClosed,
-                                                    boolean includeTasks,
-                                                    List<String> correlationIds) {
-        Map<String, List<Workflow>> workflowMap = new HashMap<>();
-        for (String correlationId : correlationIds) {
-            List<Workflow> workflows = executionService.getWorkflowInstances(name, correlationId, includeClosed, includeTasks);
-            workflowMap.put(correlationId, workflows);
-        }
-        return workflowMap;
-    }
-=======
-    Map<String, List<Workflow>> getWorkflows(String name, boolean includeClosed,
+    Map<String, List<Workflow>> getWorkflows(@NotEmpty(message="Workflow name cannot be null or empty") String name, boolean includeClosed,
                                                     boolean includeTasks, List<String> correlationIds);
->>>>>>> f03d88be
 
     /**
      * Gets the workflow by workflow Id.
@@ -182,35 +95,14 @@
      * @param includeTasks Includes tasks associated with workflow.
      * @return an instance of {@link Workflow}
      */
-<<<<<<< HEAD
-    @Service
-    public Workflow getExecutionStatus(@NotEmpty(message = "WorkflowId cannot be null or empty.") String workflowId,
-                                       boolean includeTasks) {
-        Workflow workflow = executionService.getExecutionStatus(workflowId, includeTasks);
-        if (workflow == null) {
-            throw new ApplicationException(ApplicationException.Code.NOT_FOUND,
-                    String.format("Workflow with Id: %s not found.", workflowId));
-        }
-        return workflow;
-    }
-=======
-    Workflow getExecutionStatus(String workflowId, boolean includeTasks);
->>>>>>> f03d88be
+    Workflow getExecutionStatus(@NotEmpty(message = "WorkflowId cannot be null or empty.") String workflowId, boolean includeTasks);
 
     /**
      * Removes the workflow from the system.
      * @param workflowId WorkflowID of the workflow you want to remove from system.
      * @param archiveWorkflow Archives the workflow.
      */
-<<<<<<< HEAD
-    @Service
-    public void deleteWorkflow(@NotEmpty(message = "WorkflowId cannot be null or empty.") String workflowId,
-                               boolean archiveWorkflow) {
-        executionService.removeWorkflow(workflowId, archiveWorkflow);
-    }
-=======
-    void deleteWorkflow(String workflowId, boolean archiveWorkflow);
->>>>>>> f03d88be
+    void deleteWorkflow(@NotEmpty(message = "WorkflowId cannot be null or empty.") String workflowId, boolean archiveWorkflow);
 
     /**
      * Retrieves all the running workflows.
@@ -220,61 +112,26 @@
      * @param endTime EndTime of the workflow
      * @return a list of workflow Ids.
      */
-<<<<<<< HEAD
-    @Service
-    public List<String> getRunningWorkflows(@NotEmpty(message = "Workflow name cannot be null or empty.") String workflowName,
-                                            Integer version,
-                                            Long startTime,
-                                            Long endTime) {
-        if (startTime != null && endTime != null) {
-            return workflowExecutor.getWorkflows(workflowName, version, startTime, endTime);
-        } else {
-            return workflowExecutor.getRunningWorkflowIds(workflowName);
-        }
-    }
-=======
-    List<String> getRunningWorkflows(String workflowName, Integer version,
+    List<String> getRunningWorkflows(@NotEmpty(message = "Workflow name cannot be null or empty.") String workflowName, Integer version,
                                             Long startTime, Long endTime);
->>>>>>> f03d88be
 
     /**
      * Starts the decision task for a workflow.
      * @param workflowId WorkflowId of the workflow.
      */
-<<<<<<< HEAD
-    @Service
-    public void decideWorkflow(@NotEmpty(message = "WorkflowId cannot be null or empty.") String workflowId) {
-        workflowExecutor.decide(workflowId);
-    }
-=======
-    void decideWorkflow(String workflowId);
->>>>>>> f03d88be
+    void decideWorkflow(@NotEmpty(message = "WorkflowId cannot be null or empty.") String workflowId);
 
     /**
      * Pauses the workflow given a worklfowId.
      * @param workflowId WorkflowId of the workflow.
      */
-<<<<<<< HEAD
-    @Service
-    public void pauseWorkflow(@NotEmpty(message = "WorkflowId cannot be null or empty.") String workflowId) {
-        workflowExecutor.pauseWorkflow(workflowId);
-    }
-=======
-    void pauseWorkflow(String workflowId);
->>>>>>> f03d88be
+    void pauseWorkflow(@NotEmpty(message = "WorkflowId cannot be null or empty.") String workflowId);
 
     /**
      * Resumes the workflow.
      * @param workflowId WorkflowId of the workflow.
      */
-<<<<<<< HEAD
-    @Service
-    public void resumeWorkflow(@NotEmpty(message = "WorkflowId cannot be null or empty.") String workflowId) {
-        workflowExecutor.resumeWorkflow(workflowId);
-    }
-=======
-    void resumeWorkflow(String workflowId);
->>>>>>> f03d88be
+    void resumeWorkflow(@NotEmpty(message = "WorkflowId cannot be null or empty.") String workflowId);
 
     /**
      * Skips a given task from a current running workflow.
@@ -282,17 +139,9 @@
      * @param taskReferenceName The task reference name.
      * @param skipTaskRequest {@link SkipTaskRequest} for task you want to skip.
      */
-<<<<<<< HEAD
-    @Service
-    public void skipTaskFromWorkflow(@NotEmpty(message = "WorkflowId name cannot be null or empty.") String workflowId,
-                                     @NotEmpty(message = "TaskReferenceName cannot be null or empty.") String taskReferenceName,
-                                     SkipTaskRequest skipTaskRequest) {
-        workflowExecutor.skipTaskFromWorkflow(workflowId, taskReferenceName, skipTaskRequest);
-    }
-=======
-    void skipTaskFromWorkflow(String workflowId, String taskReferenceName,
+    void skipTaskFromWorkflow(@NotEmpty(message = "WorkflowId name cannot be null or empty.") String workflowId,
+                              @NotEmpty(message = "TaskReferenceName cannot be null or empty.") String taskReferenceName,
                                      SkipTaskRequest skipTaskRequest);
->>>>>>> f03d88be
 
     /**
      * Reruns the workflow from a specific task.
@@ -300,16 +149,8 @@
      * @param request (@link RerunWorkflowRequest) for the workflow.
      * @return WorkflowId of the rerun workflow.
      */
-<<<<<<< HEAD
-    @Service
-    public String rerunWorkflow(@NotEmpty(message = "WorkflowId cannot be null or empty.") String workflowId,
-                                @NotNull(message = "RerunWorkflowRequest cannot be null.") RerunWorkflowRequest request) {
-       request.setReRunFromWorkflowId(workflowId);
-        return workflowExecutor.rerun(request);
-    }
-=======
-    String rerunWorkflow(String workflowId, RerunWorkflowRequest request);
->>>>>>> f03d88be
+    String rerunWorkflow(@NotEmpty(message = "WorkflowId cannot be null or empty.") String workflowId,
+                         @NotNull(message = "RerunWorkflowRequest cannot be null.") RerunWorkflowRequest request);
 
     /**
      * Restarts a completed workflow.
@@ -317,55 +158,27 @@
      * @param workflowId           WorkflowId of the workflow.
      * @param useLatestDefinitions if true, use the latest workflow and task definitions upon restart
      */
-<<<<<<< HEAD
-    @Service
-    public void restartWorkflow(@NotEmpty(message = "WorkflowId cannot be null or empty.") String workflowId, boolean useLatestDefinitions) {
-        workflowExecutor.rewind(workflowId, useLatestDefinitions);
-    }
-=======
-    void restartWorkflow(String workflowId, boolean useLatestDefinitions);
->>>>>>> f03d88be
+    void restartWorkflow(@NotEmpty(message = "WorkflowId cannot be null or empty.") String workflowId, boolean useLatestDefinitions);
 
     /**
      * Retries the last failed task.
      * @param workflowId WorkflowId of the workflow.
      */
-<<<<<<< HEAD
-    @Service
-    public void retryWorkflow(@NotEmpty(message = "WorkflowId cannot be null or empty.") String workflowId) {
-        workflowExecutor.retry(workflowId);
-    }
-=======
-    void retryWorkflow(String workflowId);
->>>>>>> f03d88be
+    void retryWorkflow(@NotEmpty(message = "WorkflowId cannot be null or empty.") String workflowId);
 
     /**
      * Resets callback times of all in_progress tasks to 0.
      * @param workflowId WorkflowId of the workflow.
      */
-<<<<<<< HEAD
-    @Service
-    public void resetWorkflow(@NotEmpty(message = "WorkflowId cannot be null or empty.") String workflowId) {
-        workflowExecutor.resetCallbacksForInProgressTasks(workflowId);
-    }
-=======
-    void resetWorkflow(String workflowId);
->>>>>>> f03d88be
+    void resetWorkflow(@NotEmpty(message = "WorkflowId cannot be null or empty.") String workflowId);
 
     /**
      * Terminate workflow execution.
      * @param workflowId WorkflowId of the workflow.
      * @param reason Reason for terminating the workflow.
      */
-<<<<<<< HEAD
-    @Service
-    public void terminateWorkflow(@NotEmpty(message = "WorkflowId cannot be null or empty.") String workflowId, String reason) {
-        workflowExecutor.terminateWorkflow(workflowId, reason);
-    }
-
-=======
-    void terminateWorkflow(String workflowId, String reason);
->>>>>>> f03d88be
+    void terminateWorkflow(@NotEmpty(message = "WorkflowId cannot be null or empty.") String workflowId, String reason);
+
     /**
      * Search for workflows based on payload and given parameters. Use sort options as sort ASCor DESC
      * e.g. sort=name or sort=workflowId:DESC. If order is not specified, defaults to ASC.
@@ -376,18 +189,8 @@
      * @param query Query you want to search
      * @return instance of {@link SearchResult}
      */
-<<<<<<< HEAD
-    @Service
-    public SearchResult<WorkflowSummary> searchWorkflows(int start,
-                                                         @Max(value = 5_000, message = "Cannot return more than {value} workflows. Please use pagination.") int size,
-                                                         String sort, String freeText, String query) {
-//        //TODO: Move this to constraint
-//        ServiceUtils.checkArgument(size < maxSearchSize, String.format("Cannot return more than %d workflows." +
-//                " Please use pagination.", maxSearchSize));
-        return executionService.search(query, freeText, start, size, ServiceUtils.convertStringToList(sort));
-    }
-=======
-    SearchResult<WorkflowSummary> searchWorkflows(int start, int size, String sort, String freeText, String query);
+    SearchResult<WorkflowSummary> searchWorkflows(int start, @Max(value = 5_000, message = "Cannot return more than {value} workflows. Please use pagination.") int size,
+                                                  String sort, String freeText, String query);
 
     /**
      * Search for workflows based on payload and given parameters. Use sort options as sort ASCor DESC
@@ -399,8 +202,9 @@
      * @param query Query you want to search
      * @return instance of {@link SearchResult}
      */
-    SearchResult<WorkflowSummary> searchWorkflows(int start, int size, List<String> sort, String freeText, String query);
->>>>>>> f03d88be
+    SearchResult<WorkflowSummary> searchWorkflows(int start, @Max(value = 5_000, message = "Cannot return more than {value} workflows. Please use pagination.") int size,
+                                                  List<String> sort, String freeText, String query);
+
 
     /**
      * Search for workflows based on task parameters. Use sort options as sort ASC or DESC e.g.
