/**
 * Copyright 2016 Netflix, Inc.
 * <p>
 * Licensed under the Apache License, Version 2.0 (the "License");
 * you may not use this file except in compliance with the License.
 * You may obtain a copy of the License at
 * <p>
 * http://www.apache.org/licenses/LICENSE-2.0
 * <p>
 * Unless required by applicable law or agreed to in writing, software
 * distributed under the License is distributed on an "AS IS" BASIS,
 * WITHOUT WARRANTIES OR CONDITIONS OF ANY KIND, either express or implied.
 * See the License for the specific language governing permissions and
 * limitations under the License.
 */
/**
 *
 */
package com.netflix.conductor.service;

import com.google.common.annotations.VisibleForTesting;
import com.google.common.base.Preconditions;
import com.netflix.conductor.annotations.Trace;
import com.netflix.conductor.common.metadata.events.EventHandler;
import com.netflix.conductor.common.metadata.tasks.TaskDef;
import com.netflix.conductor.common.metadata.workflow.WorkflowDef;
import com.netflix.conductor.core.WorkflowContext;
import com.netflix.conductor.core.events.EventQueues;
import com.netflix.conductor.core.execution.ApplicationException;
import com.netflix.conductor.core.execution.ApplicationException.Code;
import com.netflix.conductor.dao.MetadataDAO;
import com.netflix.conductor.service.utils.ServiceUtils;

import javax.inject.Inject;
import javax.inject.Singleton;
import java.util.List;
import java.util.Optional;

/**
 * @author Viren
 *
 */
@Singleton
@Trace
public class MetadataService {

<<<<<<< HEAD
    private MetadataDAO metadataDAO;
    private RateLimitingService rateLimitingService;
=======
    private final MetadataDAO metadataDAO;
    private final EventQueues eventQueues;

>>>>>>> 2ff8f68c

    @Inject
    public MetadataService(MetadataDAO metadataDAO, EventQueues eventQueues) {
        this.metadataDAO = metadataDAO;
        this.eventQueues = eventQueues;
    }

    /**
     * @param taskDefinitions Task Definitions to register
     */
    public void registerTaskDef(List<TaskDef> taskDefinitions) {
        for (TaskDef taskDefinition : taskDefinitions) {
            taskDefinition.setCreatedBy(WorkflowContext.get().getClientApp());
            taskDefinition.setCreateTime(System.currentTimeMillis());
            taskDefinition.setUpdatedBy(null);
            taskDefinition.setUpdateTime(null);

            ServiceUtils.checkNotNull(taskDefinition,"TaskDef object cannot be null");
            ServiceUtils.checkNotNull(taskDefinition.getName(),"TaskDef name cannot be null");
            ServiceUtils.checkArgument(taskDefinition.getResponseTimeoutSeconds()>0, "ResponseTimeoutSeconds must be positive");

            metadataDAO.createTaskDef(taskDefinition);
<<<<<<< HEAD
            if (taskDefinition.getRateLimitPerSecond() != 0) {
                rateLimitingService.updateRateLimitRules(taskDefinition);
            }
=======
>>>>>>> 2ff8f68c
        }
    }

    /**
     * @param taskDefinition Task Definition to be updated
     */
    public void updateTaskDef(TaskDef taskDefinition) {
        TaskDef existing = metadataDAO.getTaskDef(taskDefinition.getName());
        if (existing == null) {
            throw new ApplicationException(Code.NOT_FOUND, "No such task by name " + taskDefinition.getName());
        }
        taskDefinition.setUpdatedBy(WorkflowContext.get().getClientApp());
        taskDefinition.setUpdateTime(System.currentTimeMillis());
        metadataDAO.updateTaskDef(taskDefinition);
<<<<<<< HEAD
        if (taskDefinition.getRateLimitPerSecond() != 0) {
            rateLimitingService.updateRateLimitRules(taskDefinition);
        }
=======
>>>>>>> 2ff8f68c
    }

    /**
     * @param taskType Remove task definition
     */
    public void unregisterTaskDef(String taskType) {
        metadataDAO.removeTaskDef(taskType);
    }

    /**
     * @return List of all the registered tasks
     */
    public List<TaskDef> getTaskDefs() {
        return metadataDAO.getAllTaskDefs();
    }

    /**
     * @param taskType Task to retrieve
     * @return Task Definition
     */
    public TaskDef getTaskDef(String taskType) {
        TaskDef taskDef = metadataDAO.getTaskDef(taskType);
        if (taskDef == null){
            throw new ApplicationException(ApplicationException.Code.NOT_FOUND,
                    String.format("No such taskType found by name: %s", taskType));
        }
        return taskDef;
    }

    /**
     * @param def Workflow definition to be updated
     */
    public void updateWorkflowDef(WorkflowDef def) {
        Preconditions.checkNotNull(def, "WorkflowDef object cannot be null");
        Preconditions.checkNotNull(def.getName(), "WorkflowDef name cannot be null");
        metadataDAO.update(def);
    }

    /**
<<<<<<< HEAD
     * @param wfs Workflow definitions to be updated.
=======
     *
     * @param workflowDefList Workflow definitions to be updated.
>>>>>>> 2ff8f68c
     */
    public void updateWorkflowDef(List<WorkflowDef> workflowDefList) {
        ServiceUtils.checkNotNullOrEmpty(workflowDefList, "WorkflowDef list name cannot be null or empty");
        for (WorkflowDef workflowDef : workflowDefList) {
            //TODO: revisit this error handling
            ServiceUtils.checkNotNull(workflowDef, "WorkflowDef cannot be null");
            ServiceUtils.checkNotNullOrEmpty(workflowDef.getName(), "WorkflowDef name cannot be null");
            metadataDAO.update(workflowDef);
        }
    }

    /**
     * @param name    Name of the workflow to retrieve
     * @param version Optional.  Version.  If null, then retrieves the latest
     * @return Workflow definition
     */
<<<<<<< HEAD
    public Optional<WorkflowDef> getWorkflowDef(String name, Integer version) {
        if (version == null) {
            return getLatestWorkflow(name);
=======
    public WorkflowDef getWorkflowDef(String name, Integer version) {
        WorkflowDef workflowDef = null;
        if (version == null) {
            workflowDef = metadataDAO.getLatest(name);
        } else {
            workflowDef =  metadataDAO.get(name, version);
        }

        if(workflowDef == null){
            throw new ApplicationException(Code.NOT_FOUND,
                    String.format("No such workflow found by name: %s, version: %d", name, version));
>>>>>>> 2ff8f68c
        }
        return workflowDef;
    }

    /**
     * @param name Name of the workflow to retrieve
     * @return Latest version of the workflow definition
     */
    public Optional<WorkflowDef> getLatestWorkflow(String name) {
        return metadataDAO.getLatest(name);
    }

    public List<WorkflowDef> getWorkflowDefs() {
        return metadataDAO.getAll();
    }

    public void registerWorkflowDef(WorkflowDef workflowDef) {
        ServiceUtils.checkNotNull(workflowDef, "WorkflowDef cannot be null");
        ServiceUtils.checkNotNullOrEmpty(workflowDef.getName(), "Workflow name cannot be null or empty");
        if (workflowDef.getName().contains(":")) {
            throw new ApplicationException(Code.INVALID_INPUT, "Workflow name cannot contain the following set of characters: ':'");
        }
        if (workflowDef.getSchemaVersion() < 1 || workflowDef.getSchemaVersion() > 2) {
            workflowDef.setSchemaVersion(2);
        }
        metadataDAO.create(workflowDef);
    }

    /**
     *
     * @param name Name of the workflow definition to be removed
     * @param version Version of the workflow definition to be removed
     */
    public void unregisterWorkflowDef(String name, Integer version) {
        ServiceUtils.checkNotNullOrEmpty(name, "Workflow name cannot be null");
        ServiceUtils.checkNotNull(version, "Version is not valid");
        metadataDAO.removeWorkflowDef(name, version);
    }

    /**
     * @param eventHandler Event handler to be added.
     *                     Will throw an exception if an event handler already exists with the name
     */
    public void addEventHandler(EventHandler eventHandler) {
        validateEvent(eventHandler);
        metadataDAO.addEventHandler(eventHandler);
    }

    /**
     * @param eventHandler Event handler to be updated.
     */
    public void updateEventHandler(EventHandler eventHandler) {
        validateEvent(eventHandler);
        metadataDAO.updateEventHandler(eventHandler);
    }

    /**
     * @param name Removes the event handler from the system
     */
    public void removeEventHandlerStatus(String name) {
        metadataDAO.removeEventHandlerStatus(name);
    }

    /**
     * @return All the event handlers registered in the system
     */
    public List<EventHandler> getEventHandlers() {
        return metadataDAO.getEventHandlers();
    }

    /**
     * @param event      name of the event
     * @param activeOnly if true, returns only the active handlers
     * @return Returns the list of all the event handlers for a given event
     */
    public List<EventHandler> getEventHandlersForEvent(String event, boolean activeOnly) {
        return metadataDAO.getEventHandlersForEvent(event, activeOnly);
    }

    @VisibleForTesting
    public void validateEvent(EventHandler eh) {
        ServiceUtils.checkNotNullOrEmpty(eh.getName(), "Missing event handler name");
        ServiceUtils.checkNotNullOrEmpty(eh.getEvent(), "Missing event location");
        ServiceUtils.checkNotNullOrEmpty(eh.getActions(), "No actions specified. Please specify at-least one action");
        String event = eh.getEvent();
        eventQueues.getQueue(event);
    }

}<|MERGE_RESOLUTION|>--- conflicted
+++ resolved
@@ -43,15 +43,8 @@
 @Singleton
 @Trace
 public class MetadataService {
-
-<<<<<<< HEAD
-    private MetadataDAO metadataDAO;
-    private RateLimitingService rateLimitingService;
-=======
     private final MetadataDAO metadataDAO;
     private final EventQueues eventQueues;
-
->>>>>>> 2ff8f68c
 
     @Inject
     public MetadataService(MetadataDAO metadataDAO, EventQueues eventQueues) {
@@ -74,12 +67,6 @@
             ServiceUtils.checkArgument(taskDefinition.getResponseTimeoutSeconds()>0, "ResponseTimeoutSeconds must be positive");
 
             metadataDAO.createTaskDef(taskDefinition);
-<<<<<<< HEAD
-            if (taskDefinition.getRateLimitPerSecond() != 0) {
-                rateLimitingService.updateRateLimitRules(taskDefinition);
-            }
-=======
->>>>>>> 2ff8f68c
         }
     }
 
@@ -94,12 +81,6 @@
         taskDefinition.setUpdatedBy(WorkflowContext.get().getClientApp());
         taskDefinition.setUpdateTime(System.currentTimeMillis());
         metadataDAO.updateTaskDef(taskDefinition);
-<<<<<<< HEAD
-        if (taskDefinition.getRateLimitPerSecond() != 0) {
-            rateLimitingService.updateRateLimitRules(taskDefinition);
-        }
-=======
->>>>>>> 2ff8f68c
     }
 
     /**
@@ -139,12 +120,8 @@
     }
 
     /**
-<<<<<<< HEAD
-     * @param wfs Workflow definitions to be updated.
-=======
      *
      * @param workflowDefList Workflow definitions to be updated.
->>>>>>> 2ff8f68c
      */
     public void updateWorkflowDef(List<WorkflowDef> workflowDefList) {
         ServiceUtils.checkNotNullOrEmpty(workflowDefList, "WorkflowDef list name cannot be null or empty");
@@ -161,25 +138,16 @@
      * @param version Optional.  Version.  If null, then retrieves the latest
      * @return Workflow definition
      */
-<<<<<<< HEAD
-    public Optional<WorkflowDef> getWorkflowDef(String name, Integer version) {
-        if (version == null) {
-            return getLatestWorkflow(name);
-=======
     public WorkflowDef getWorkflowDef(String name, Integer version) {
-        WorkflowDef workflowDef = null;
+        Optional<WorkflowDef> workflowDef;
         if (version == null) {
             workflowDef = metadataDAO.getLatest(name);
         } else {
             workflowDef =  metadataDAO.get(name, version);
         }
 
-        if(workflowDef == null){
-            throw new ApplicationException(Code.NOT_FOUND,
-                    String.format("No such workflow found by name: %s, version: %d", name, version));
->>>>>>> 2ff8f68c
-        }
-        return workflowDef;
+        return workflowDef.orElseThrow(() -> new ApplicationException(Code.NOT_FOUND,
+                String.format("No such workflow found by name: %s, version: %d", name, version)));
     }
 
     /**
