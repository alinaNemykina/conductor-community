/*
 * Copyright 2016 Netflix, Inc.
 * <p>
 * Licensed under the Apache License, Version 2.0 (the "License"); you may not use this file except in compliance with
 * the License. You may obtain a copy of the License at
 * <p>
 * http://www.apache.org/licenses/LICENSE-2.0
 * <p>
 * Unless required by applicable law or agreed to in writing, software distributed under the License is distributed on
 * an "AS IS" BASIS, WITHOUT WARRANTIES OR CONDITIONS OF ANY KIND, either express or implied. See the License for the
 * specific language governing permissions and limitations under the License.
 */
package com.netflix.conductor.core.execution;

import com.google.common.annotations.VisibleForTesting;
import com.google.common.base.Preconditions;
import com.netflix.conductor.annotations.Trace;
import com.netflix.conductor.common.metadata.tasks.PollData;
import com.netflix.conductor.common.metadata.tasks.Task;
import com.netflix.conductor.common.metadata.tasks.TaskResult;
import com.netflix.conductor.common.metadata.workflow.RerunWorkflowRequest;
import com.netflix.conductor.common.metadata.workflow.SkipTaskRequest;
import com.netflix.conductor.common.metadata.workflow.TaskType;
import com.netflix.conductor.common.metadata.workflow.WorkflowDef;
import com.netflix.conductor.common.metadata.workflow.WorkflowTask;
import com.netflix.conductor.common.run.Workflow;
import com.netflix.conductor.common.run.Workflow.WorkflowStatus;
import com.netflix.conductor.common.utils.RetryUtil;
import com.netflix.conductor.core.WorkflowContext;
import com.netflix.conductor.core.config.Configuration;
import com.netflix.conductor.core.execution.ApplicationException.Code;
import com.netflix.conductor.core.execution.tasks.SubWorkflow;
import com.netflix.conductor.core.execution.tasks.WorkflowSystemTask;
import com.netflix.conductor.core.metadata.MetadataMapperService;
import com.netflix.conductor.core.orchestration.ExecutionDAOFacade;
import com.netflix.conductor.core.utils.ExternalPayloadStorageUtils;
import com.netflix.conductor.core.utils.IDGenerator;
import com.netflix.conductor.core.utils.QueueUtils;
import com.netflix.conductor.dao.MetadataDAO;
import com.netflix.conductor.dao.QueueDAO;
import com.netflix.conductor.metrics.Monitors;
import org.apache.commons.lang3.StringUtils;
import org.slf4j.Logger;
import org.slf4j.LoggerFactory;

import javax.inject.Inject;
import java.util.ArrayList;
import java.util.Arrays;
import java.util.Collections;
import java.util.Comparator;
import java.util.HashMap;
import java.util.List;
import java.util.Map;
import java.util.Objects;
import java.util.Optional;
import java.util.function.Predicate;
import java.util.stream.Collectors;

import static com.netflix.conductor.common.metadata.tasks.Task.Status.CANCELED;
import static com.netflix.conductor.common.metadata.tasks.Task.Status.FAILED;
import static com.netflix.conductor.common.metadata.tasks.Task.Status.FAILED_WITH_TERMINAL_ERROR;
import static com.netflix.conductor.common.metadata.tasks.Task.Status.IN_PROGRESS;
import static com.netflix.conductor.common.metadata.tasks.Task.Status.SCHEDULED;
import static com.netflix.conductor.common.metadata.tasks.Task.Status.SKIPPED;
import static com.netflix.conductor.common.metadata.tasks.Task.Status.valueOf;
import static com.netflix.conductor.common.metadata.workflow.TaskType.SUB_WORKFLOW;
import static com.netflix.conductor.common.utils.ExternalPayloadStorage.PayloadType.TASK_OUTPUT;
import static com.netflix.conductor.common.utils.ExternalPayloadStorage.PayloadType.WORKFLOW_INPUT;
import static com.netflix.conductor.core.execution.ApplicationException.Code.CONFLICT;
import static com.netflix.conductor.core.execution.ApplicationException.Code.INVALID_INPUT;
import static com.netflix.conductor.core.execution.ApplicationException.Code.NOT_FOUND;
import static com.netflix.conductor.core.execution.tasks.SubWorkflow.SUB_WORKFLOW_ID;

/**
 * @author Viren Workflow services provider interface
 */
@Trace
public class WorkflowExecutor {

    private static final Logger LOGGER = LoggerFactory.getLogger(WorkflowExecutor.class);

    private final MetadataDAO metadataDAO;
    private final QueueDAO queueDAO;
    private final DeciderService deciderService;
    private final Configuration config;
    private final MetadataMapperService metadataMapperService;
    private final ExecutionDAOFacade executionDAOFacade;

    private WorkflowStatusListener workflowStatusListener;
    private ExternalPayloadStorageUtils externalPayloadStorageUtils;

    private int activeWorkerLastPollInSecs;
    public static final String DECIDER_QUEUE = "_deciderQueue";
    private static final String className = WorkflowExecutor.class.getSimpleName();

    @Inject
    public WorkflowExecutor(
            DeciderService deciderService,
            MetadataDAO metadataDAO,
            QueueDAO queueDAO,
            MetadataMapperService metadataMapperService,
            WorkflowStatusListener workflowStatusListener,
            ExecutionDAOFacade executionDAOFacade,
            ExternalPayloadStorageUtils externalPayloadStorageUtils,
            Configuration config
    ) {
        this.deciderService = deciderService;
        this.metadataDAO = metadataDAO;
        this.queueDAO = queueDAO;
        this.config = config;
        this.metadataMapperService = metadataMapperService;
        this.executionDAOFacade = executionDAOFacade;
        this.activeWorkerLastPollInSecs = config.getIntProperty("tasks.active.worker.lastpoll", 10);
        this.workflowStatusListener = workflowStatusListener;
        this.externalPayloadStorageUtils = externalPayloadStorageUtils;
    }

    /**
     * @throws ApplicationException
     */
    public String startWorkflow(String name, Integer version, String correlationId, Map<String, Object> input, String externalInputPayloadStoragePath) {
        return startWorkflow(name, version, correlationId, input, externalInputPayloadStoragePath, null);
    }

    /**
     * @throws ApplicationException
     */
    public String startWorkflow(String name, Integer version, String correlationId, Map<String, Object> input, String externalInputPayloadStoragePath, String event) {
        return startWorkflow(
                name,
                version,
                input,
                externalInputPayloadStoragePath,
                correlationId,
                null,
                null,
                event
        );
    }

    /**
     * @throws ApplicationException
     */
    public String startWorkflow(
            String name,
            Integer version,
            String correlationId,
            Map<String, Object> input,
            String externalInputPayloadStoragePath,
            String event,
            Map<String, String> taskToDomain
    ) {
        return startWorkflow(
                name,
                version,
                input,
                externalInputPayloadStoragePath,
                correlationId,
                null,
                null,
                event,
                taskToDomain
        );
    }

    /**
     * @throws ApplicationException
     */
    public String startWorkflow(
            String name,
            Integer version,
            Map<String, Object> input,
            String externalInputPayloadStoragePath,
            String correlationId,
            String parentWorkflowId,
            String parentWorkflowTaskId,
            String event
    ) {
        return startWorkflow(
                name,
                version,
                input,
                externalInputPayloadStoragePath,
                correlationId,
                parentWorkflowId,
                parentWorkflowTaskId,
                event,
                null
        );
    }

    /**
     * @throws ApplicationException
     */
    public String startWorkflow(
            WorkflowDef workflowDefinition,
            Map<String, Object> workflowInput,
            String externalInputPayloadStoragePath,
            String correlationId,
            String event,
            Map<String, String> taskToDomain
    ) {
        return startWorkflow(
                workflowDefinition,
                workflowInput,
                externalInputPayloadStoragePath,
                correlationId,
                null,
                null,
                event,
                taskToDomain
        );
    }

    /**
     * @throws ApplicationException
     */
    public String startWorkflow(
            String name,
            Integer version,
            Map<String, Object> workflowInput,
            String externalInputPayloadStoragePath,
            String correlationId,
            String parentWorkflowId,
            String parentWorkflowTaskId,
            String event,
            Map<String, String> taskToDomain
    ) {
        WorkflowDef workflowDefinition = metadataMapperService.lookupForWorkflowDefinition(name, version);

        return startWorkflow(
                workflowDefinition,
                workflowInput,
                externalInputPayloadStoragePath,
                correlationId,
                parentWorkflowId,
                parentWorkflowTaskId,
                event,
                taskToDomain
        );
    }

    private final Predicate<PollData> validateLastPolledTime = pd -> pd.getLastPollTime() > System.currentTimeMillis() - (activeWorkerLastPollInSecs * 1000);

    private final Predicate<Task> isSystemTask = task -> SystemTaskType.is(task.getTaskType());

    private final Predicate<Task> isNonTerminalTask = task -> !task.getStatus().isTerminal();

    /**
     * @throws ApplicationException if validation fails
     */
    public String startWorkflow(
            WorkflowDef workflowDefinition,
            Map<String, Object> workflowInput,
            String externalInputPayloadStoragePath,
            String correlationId,
            String parentWorkflowId,
            String parentWorkflowTaskId,
            String event,
            Map<String, String> taskToDomain
    ) {

        workflowDefinition = metadataMapperService.populateTaskDefinitions(workflowDefinition);

        // perform validations
        validateWorkflow(workflowDefinition, workflowInput, externalInputPayloadStoragePath);

        //A random UUID is assigned to the work flow instance
        String workflowId = IDGenerator.generate();

        // Persist the Workflow
        Workflow workflow = new Workflow();
        workflow.setWorkflowId(workflowId);
        workflow.setCorrelationId(correlationId);
        workflow.setWorkflowDefinition(workflowDefinition);
        workflow.setStatus(WorkflowStatus.RUNNING);
        workflow.setParentWorkflowId(parentWorkflowId);
        workflow.setParentWorkflowTaskId(parentWorkflowTaskId);
        workflow.setOwnerApp(WorkflowContext.get().getClientApp());
        workflow.setCreateTime(System.currentTimeMillis());
        workflow.setUpdatedBy(null);
        workflow.setUpdateTime(null);
        workflow.setEvent(event);
        workflow.setTaskToDomain(taskToDomain);

        workflow.setInput(workflowInput);
        if (workflow.getInput() != null) {
            externalPayloadStorageUtils.verifyAndUpload(workflow, WORKFLOW_INPUT);
        } else {
            workflow.setInput(null);
            workflow.setExternalInputPayloadStoragePath(externalInputPayloadStoragePath);
        }

        try {
            executionDAOFacade.createWorkflow(workflow);
            LOGGER.info("A new instance of workflow: {} created with id: {}", workflow.getWorkflowName(), workflowId);
            //then decide to see if anything needs to be done as part of the workflow
            decide(workflowId);
            return workflowId;
        } catch (Exception e) {
            executionDAOFacade.removeWorkflow(workflowId, false);
            Monitors.recordWorkflowStartError(workflowDefinition.getName(), WorkflowContext.get().getClientApp());
            LOGGER.error("Unable to start workflow: {}", workflowDefinition.getName(), e);
            throw e;
        }
    }

    /**
     * Performs validations for starting a workflow
     *
     * @throws ApplicationException if the validation fails
     */
    private void validateWorkflow(WorkflowDef workflowDef, Map<String, Object> workflowInput, String externalStoragePath) {
        try {
            //Check if the input to the workflow is not null
            if (workflowInput == null && StringUtils.isBlank(externalStoragePath)) {
                LOGGER.error("The input for the workflow '{}' cannot be NULL", workflowDef.getName());
                throw new ApplicationException(INVALID_INPUT, "NULL input passed when starting workflow");
            }
        } catch (Exception e) {
            Monitors.recordWorkflowStartError(workflowDef.getName(), WorkflowContext.get().getClientApp());
            throw e;
        }
    }


    /**
     * @param workflowId the id of the workflow for which callbacks are to be reset
     * @throws ApplicationException if the workflow is in terminal state
     */
    public void resetCallbacksForInProgressTasks(String workflowId) {
        Workflow workflow = executionDAOFacade.getWorkflowById(workflowId, true);
        if (workflow.getStatus().isTerminal()) {
            throw new ApplicationException(CONFLICT, "Workflow is in terminal state. Status =" + workflow.getStatus());
        }

        // Get tasks that are in progress and have callbackAfterSeconds > 0
        // and set the callbackAfterSeconds to 0;
        for (Task task : workflow.getTasks()) {
            if (task.getStatus().equals(IN_PROGRESS) &&
                    task.getCallbackAfterSeconds() > 0) {
                if (queueDAO.setOffsetTime(QueueUtils.getQueueName(task), task.getTaskId(), 0)) {
                    task.setCallbackAfterSeconds(0);
                    executionDAOFacade.updateTask(task);
                }
            }
        }
    }

    public String rerun(RerunWorkflowRequest request) {
        Preconditions.checkNotNull(request.getReRunFromWorkflowId(), "reRunFromWorkflowId is missing");
        if (!rerunWF(request.getReRunFromWorkflowId(), request.getReRunFromTaskId(), request.getTaskInput(),
                request.getWorkflowInput(), request.getCorrelationId())) {
            throw new ApplicationException(INVALID_INPUT, "Task " + request.getReRunFromTaskId() + " not found");
        }
        return request.getReRunFromWorkflowId();
    }

    /**
     * @param workflowId           the id of the workflow to be restarted
     * @param useLatestDefinitions if true, use the latest workflow and task definitions upon restart
     * @throws ApplicationException in the following cases:
     *                              <ul>
     *                              <li>Workflow is not in a terminal state</li>
     *                              <li>Workflow definition is not found</li>
     *                              <li>Workflow is deemed non-restartable as per workflow definition</li>
     *                              </ul>
     */
    public void rewind(String workflowId, boolean useLatestDefinitions) {
        Workflow workflow = executionDAOFacade.getWorkflowById(workflowId, true);
        if (!workflow.getStatus().isTerminal()) {
            String errorMsg = String.format("Workflow: %s is not in terminal state, unable to restart.", workflow);
            LOGGER.error(errorMsg);
            throw new ApplicationException(CONFLICT, errorMsg);
        }

        WorkflowDef workflowDef;
        if (useLatestDefinitions) {
            workflowDef = metadataDAO.getLatest(workflow.getWorkflowName())
                    .orElseThrow(() -> new ApplicationException(NOT_FOUND, String.format("Unable to find latest definition for %s", workflowId)));
            workflow.setVersion(workflowDef.getVersion()); // setting this here to ensure backward compatibility and consistency for workflows without the embedded workflow definition
            workflow.setWorkflowDefinition(workflowDef);
        } else {
            workflowDef = Optional.ofNullable(workflow.getWorkflowDefinition())
                    .orElseGet(() -> metadataDAO.get(workflow.getWorkflowName(), workflow.getWorkflowVersion())
                            .orElseThrow(() -> new ApplicationException(NOT_FOUND, String.format("Unable to find definition for %s", workflowId)))
                    );
        }

        if (!workflowDef.isRestartable() && workflow.getStatus().equals(WorkflowStatus.COMPLETED)) { // Can only restart non-completed workflows when the configuration is set to false
            throw new ApplicationException(CONFLICT, String.format("Workflow: %s is non-restartable", workflow));
        }

        // Remove the workflow from the primary datastore (archive in indexer) and re-create it
        executionDAOFacade.removeWorkflow(workflowId, true);
        workflow.getTasks().clear();
        workflow.setReasonForIncompletion(null);
        workflow.setStartTime(System.currentTimeMillis());
        workflow.setEndTime(0);
        // Change the status to running
        workflow.setStatus(WorkflowStatus.RUNNING);
        workflow.setOutput(null);
        workflow.setExternalOutputPayloadStoragePath(null);
        executionDAOFacade.createWorkflow(workflow);
        decide(workflowId);
    }

    /**
     * Gets the last instance of each failed task and reschedule each
     * Gets all cancelled tasks and schedule all of them except JOIN (join should change status to INPROGRESS)
     * Switch workflow back to RUNNING status and call decider.
     *
     * @param workflowId the id of the workflow to be retried
     */
    public void retry(String workflowId) {
        Workflow workflow = executionDAOFacade.getWorkflowById(workflowId, true);
        if (!workflow.getStatus().isTerminal()) {
            throw new ApplicationException(CONFLICT, "Workflow is still running.  status=" + workflow.getStatus());
        }
        if (workflow.getTasks().isEmpty()) {
            throw new ApplicationException(CONFLICT, "Workflow has not started yet");
        }

        // Get all FAILED or CANCELED tasks that are not COMPLETED (or reach other terminal states) on further executions.
        // // Eg: for Seq of tasks task1.CANCELED, task1.COMPLETED, task1 shouldn't be retried.
        // Throw an exception if there are no FAILED tasks.
        // Handle JOIN task CANCELED status as special case.
        Map<String, Task> retriableMap = new HashMap<>();
        for (Task task : workflow.getTasks()) {
            switch (task.getStatus()) {
                case FAILED:
                    retriableMap.put(task.getReferenceTaskName(), task);
                    break;
                case CANCELED:
                    if (task.getTaskType().equalsIgnoreCase(TaskType.JOIN.toString())) {
                        task.setStatus(IN_PROGRESS);
                        // Task doesn't have to updated yet. Will be updated along with other Workflow tasks downstream.
                    } else {
                        retriableMap.put(task.getReferenceTaskName(), task);
                    }
                    break;
                default:
                    retriableMap.remove(task.getReferenceTaskName());
                    break;
            }
        }

        if (retriableMap.values().size() == 0) {
            throw new ApplicationException(CONFLICT,
                    "There are no retriable tasks! Use restart if you want to attempt entire workflow execution again.");
        }

        // Update Workflow with new status.
        // This should load Workflow from archive, if archived.
        workflow.setStatus(WorkflowStatus.RUNNING);
        executionDAOFacade.updateWorkflow(workflow);

        // taskToBeRescheduled would set task `retried` to true, and hence it's important to updateTasks after obtaining task copy from taskToBeRescheduled.
        List<Task> retriableTasks = retriableMap.values().stream()
                .sorted(Comparator.comparingInt(Task::getSeq))
                .map(task -> taskToBeRescheduled(task))
                .collect(Collectors.toList());

        dedupAndAddTasks(workflow, retriableTasks);
        // Note: updateTasks before updateWorkflow might fail when Workflow is archived and doesn't exist in primary store.
        executionDAOFacade.updateTasks(workflow.getTasks());
        scheduleTask(workflow, retriableTasks);

        decide(workflowId);
    }

    /**
     * Reschedule a task
     *
     * @param task failed or cancelled task
     * @return new instance of a task with "SCHEDULED" status
     */
    public Task taskToBeRescheduled(Task task) {
        Task taskToBeRetried = task.copy();
        taskToBeRetried.setTaskId(IDGenerator.generate());
        taskToBeRetried.setRetriedTaskId(task.getTaskId());
        taskToBeRetried.setStatus(SCHEDULED);
        taskToBeRetried.setRetryCount(task.getRetryCount() + 1);
        taskToBeRetried.setRetried(false);
        taskToBeRetried.setPollCount(0);
        taskToBeRetried.setCallbackAfterSeconds(0);
        task.setRetried(true);
        return taskToBeRetried;
    }

    public Task getPendingTaskByWorkflow(String taskReferenceName, String workflowId) {
        return executionDAOFacade.getTasksForWorkflow(workflowId).stream()
                .filter(isNonTerminalTask)
                .filter(task -> task.getReferenceTaskName().equals(taskReferenceName))
                .findFirst() // There can only be one task by a given reference name running at a time.
                .orElse(null);
    }


    /**
     * @param wf the workflow to be completed
     * @throws ApplicationException if workflow is not in terminal state
     */
    @VisibleForTesting
    void completeWorkflow(Workflow wf) {
        LOGGER.debug("Completing workflow execution for {}", wf.getWorkflowId());
        Workflow workflow = executionDAOFacade.getWorkflowById(wf.getWorkflowId(), false);

        if (workflow.getStatus().equals(WorkflowStatus.COMPLETED)) {
            queueDAO.remove(DECIDER_QUEUE, workflow.getWorkflowId());    //remove from the sweep queue
            executionDAOFacade.removeFromPendingWorkflow(workflow.getWorkflowName(), workflow.getWorkflowId());
            LOGGER.info("Workflow has already been completed.  Current status={}, workflowId= {}", workflow.getStatus(), wf.getWorkflowId());
            return;
        }

        if (workflow.getStatus().isTerminal()) {
            String msg = "Workflow has already been completed.  Current status " + workflow.getStatus();
            throw new ApplicationException(CONFLICT, msg);
        }

        // FIXME Backwards compatibility for legacy workflows already running.
        // This code will be removed in a future version.
        if (workflow.getWorkflowDefinition() == null) {
            workflow = metadataMapperService.populateWorkflowWithDefinitions(workflow);
        }
        deciderService.updateWorkflowOutput(wf, null);

        workflow.setStatus(WorkflowStatus.COMPLETED);
        workflow.setOutput(wf.getOutput());
        workflow.setExternalOutputPayloadStoragePath(wf.getExternalOutputPayloadStoragePath());
        executionDAOFacade.updateWorkflow(workflow);
        executionDAOFacade.updateTasks(wf.getTasks());
        LOGGER.debug("Completed workflow execution for {}", wf.getWorkflowId());

        // If the following task, for some reason fails, the sweep will take care of this again!
        if (workflow.getParentWorkflowId() != null) {
            Workflow parent = executionDAOFacade.getWorkflowById(workflow.getParentWorkflowId(), false);
            WorkflowDef parentDef = Optional.ofNullable(parent.getWorkflowDefinition())
                    .orElseGet(() -> metadataDAO.get(parent.getWorkflowName(), parent.getWorkflowVersion())
                            .orElseThrow(() -> new ApplicationException(NOT_FOUND, String.format("Unable to find parent workflow definition for %s", wf.getWorkflowId())))
                    );
            LOGGER.debug("Completed sub-workflow {}, deciding parent workflow {}", wf.getWorkflowId(), wf.getParentWorkflowId());

            Task parentWorkflowTask = executionDAOFacade.getTaskById(workflow.getParentWorkflowTaskId());
            // If parent is FAILED and the sub workflow task in parent is FAILED, we want to resume them
            if (StringUtils.isBlank(parentDef.getFailureWorkflow()) && parent.getStatus() == WorkflowStatus.FAILED && parentWorkflowTask.getStatus() == FAILED) {
                parentWorkflowTask.setStatus(IN_PROGRESS);
                executionDAOFacade.updateTask(parentWorkflowTask);
                parent.setStatus(WorkflowStatus.RUNNING);
                executionDAOFacade.updateWorkflow(parent);
            }
            decide(parent.getWorkflowId());
        }
        Monitors.recordWorkflowCompletion(workflow.getWorkflowName(), workflow.getEndTime() - workflow.getStartTime(), wf.getOwnerApp());
        queueDAO.remove(DECIDER_QUEUE, workflow.getWorkflowId());    //remove from the sweep queue

        if (workflow.getWorkflowDefinition().isWorkflowStatusListenerEnabled()) {
            workflowStatusListener.onWorkflowCompleted(workflow);
        }
    }

    public void terminateWorkflow(String workflowId, String reason) {
        Workflow workflow = executionDAOFacade.getWorkflowById(workflowId, true);
        workflow.setStatus(WorkflowStatus.TERMINATED);
        terminateWorkflow(workflow, reason, null);
    }

    /**
     * @param workflow        the workflow to be terminated
     * @param reason          the reason for termination
     * @param failureWorkflow the failure workflow (if any) to be triggered as a result of this termination
     */
    public void terminateWorkflow(Workflow workflow, String reason, String failureWorkflow) {
        if (!workflow.getStatus().isTerminal()) {
            workflow.setStatus(WorkflowStatus.TERMINATED);
        }

        // FIXME Backwards compatibility for legacy workflows already running.
        // This code will be removed in a future version.
        if (workflow.getWorkflowDefinition() == null) {
            workflow = metadataMapperService.populateWorkflowWithDefinitions(workflow);
        }
        deciderService.updateWorkflowOutput(workflow, null);

        String workflowId = workflow.getWorkflowId();
        workflow.setReasonForIncompletion(reason);
        executionDAOFacade.updateWorkflow(workflow);

        List<Task> tasks = workflow.getTasks();
        for (Task task : tasks) {
            if (!task.getStatus().isTerminal()) {
                // Cancel the ones which are not completed yet....
                task.setStatus(CANCELED);
                if (isSystemTask.test(task)) {
                    WorkflowSystemTask stt = WorkflowSystemTask.get(task.getTaskType());
                    try {
                        stt.cancel(workflow, task, this);
                    } catch (Exception e) {
                        throw new ApplicationException(
                                Code.INTERNAL_ERROR,
                                String.format("Error canceling systems task: %s", stt.getName()),
                                e
                        );
                    }
                }
                executionDAOFacade.updateTask(task);
            }
            // And remove from the task queue if they were there
            queueDAO.remove(QueueUtils.getQueueName(task), task.getTaskId());
        }

        // If the following lines, for some reason fails, the sweep will take
        // care of this again!
        if (workflow.getParentWorkflowId() != null) {
            Workflow parent = executionDAOFacade.getWorkflowById(workflow.getParentWorkflowId(), false);
            decide(parent.getWorkflowId());
        }

        if (!StringUtils.isBlank(failureWorkflow)) {
            Map<String, Object> input = new HashMap<>(workflow.getInput());
            input.put("workflowId", workflowId);
            input.put("reason", reason);
            input.put("failureStatus", workflow.getStatus().toString());

            try {
                WorkflowDef latestFailureWorkflow = metadataDAO.getLatest(failureWorkflow)
                        .orElseThrow(() ->
                                new RuntimeException("Failure Workflow Definition not found for: " + failureWorkflow)
                        );

                String failureWFId = startWorkflow(
                        latestFailureWorkflow,
                        input,
                        null,
                        workflowId,
                        null,
                        null
                );

                workflow.getOutput().put("conductor.failure_workflow", failureWFId);
            } catch (Exception e) {
                LOGGER.error("Failed to start error workflow", e);
                workflow.getOutput().put("conductor.failure_workflow", "Error workflow " + failureWorkflow + " failed to start.  reason: " + e.getMessage());
                Monitors.recordWorkflowStartError(failureWorkflow, WorkflowContext.get().getClientApp());
            }
        }

        queueDAO.remove(DECIDER_QUEUE, workflow.getWorkflowId());    //remove from the sweep queue
        executionDAOFacade.removeFromPendingWorkflow(workflow.getWorkflowName(), workflow.getWorkflowId());

        // Send to atlas
        Monitors.recordWorkflowTermination(workflow.getWorkflowName(), workflow.getStatus(), workflow.getOwnerApp());

        if (workflow.getWorkflowDefinition().isWorkflowStatusListenerEnabled()) {
            workflowStatusListener.onWorkflowTerminated(workflow);
        }
    }

    /**
     * @param taskResult the task result to be updated
     * @throws ApplicationException
     */
    public void updateTask(TaskResult taskResult) {
        if (taskResult == null) {
            LOGGER.info("null task given for update");
            throw new ApplicationException(Code.INVALID_INPUT, "Task object is null");
        }

        String workflowId = taskResult.getWorkflowInstanceId();
        Workflow workflowInstance = executionDAOFacade.getWorkflowById(workflowId, true);

        // FIXME Backwards compatibility for legacy workflows already running.
        // This code will be removed in a future version.
        if (workflowInstance.getWorkflowDefinition() == null) {
            workflowInstance = metadataMapperService.populateWorkflowWithDefinitions(workflowInstance);
        }

        Task task = Optional.ofNullable(executionDAOFacade.getTaskById(taskResult.getTaskId()))
                .orElseThrow(() -> new ApplicationException(Code.NOT_FOUND, "No such task found by id: " + taskResult.getTaskId()));

        LOGGER.debug("Task: {} belonging to Workflow {} being updated", task, workflowInstance);

        String taskQueueName = QueueUtils.getQueueName(task);
        if (workflowInstance.getStatus().isTerminal()) {
            // Workflow is in terminal state
            queueDAO.remove(taskQueueName, taskResult.getTaskId());
            LOGGER.info("Workflow: {} has already finished execution. Task update for: {} ignored and removed from Queue: {}.", workflowInstance, taskResult.getTaskId(), taskQueueName);
            Monitors.recordUpdateConflict(task.getTaskType(), workflowInstance.getWorkflowName(), workflowInstance.getStatus());
            return;
        }

        if (task.getStatus().isTerminal()) {
            // Task was already updated....
            queueDAO.remove(taskQueueName, taskResult.getTaskId());
            LOGGER.info("Task: {} has already finished execution with status:{} at {} within workflow: {}. Removed task from queue: {}", task.getTaskId(), task.getStatus(), task.getEndTime(), workflowInstance.getWorkflowId(), taskQueueName);
            Monitors.recordUpdateConflict(task.getTaskType(), workflowInstance.getWorkflowName(), task.getStatus());
            return;
        }

        task.setStatus(valueOf(taskResult.getStatus().name()));
        task.setOutputMessage(taskResult.getOutputMessage());
        task.setReasonForIncompletion(taskResult.getReasonForIncompletion());
        task.setWorkerId(taskResult.getWorkerId());
        task.setCallbackAfterSeconds(taskResult.getCallbackAfterSeconds());

        task.setOutputData(taskResult.getOutputData());
        if (task.getOutputData() != null) {
            externalPayloadStorageUtils.verifyAndUpload(task, TASK_OUTPUT);
        } else {
            task.setExternalOutputPayloadStoragePath(taskResult.getExternalOutputPayloadStoragePath());
        }

        if (task.getStatus().isTerminal()) {
            task.setEndTime(System.currentTimeMillis());
        }

        executionDAOFacade.updateTask(task);

        //If the task has failed update the failed task reference name in the workflow.
        //This gives the ability to look at workflow and see what tasks have failed at a high level.
        if (FAILED.equals(task.getStatus()) || FAILED_WITH_TERMINAL_ERROR.equals(task.getStatus())) {
            workflowInstance.getFailedReferenceTaskNames().add(task.getReferenceTaskName());
            executionDAOFacade.updateWorkflow(workflowInstance);
            LOGGER.debug("Task: {} has a {} status and the Workflow has been updated with failed task reference", task, task.getStatus());
        }

        taskResult.getLogs().forEach(taskExecLog -> taskExecLog.setTaskId(task.getTaskId()));
        executionDAOFacade.addTaskExecLog(taskResult.getLogs());

        switch (task.getStatus()) {
            case COMPLETED:
            case CANCELED:
            case FAILED:
            case FAILED_WITH_TERMINAL_ERROR:
            case TIMED_OUT:
                queueDAO.remove(taskQueueName, taskResult.getTaskId());
                LOGGER.debug("Task: {} removed from taskQueue: {} since the task status is {}", task, taskQueueName, task.getStatus().name());
                break;
            case IN_PROGRESS:
                // put it back in queue based on callbackAfterSeconds
                long callBack = taskResult.getCallbackAfterSeconds();
                queueDAO.remove(taskQueueName, task.getTaskId());
                LOGGER.debug("Task: {} removed from taskQueue: {} since the task status is {}", task, taskQueueName, task.getStatus().name());

                queueDAO.push(taskQueueName, task.getTaskId(), callBack); // Milliseconds
                LOGGER.debug("Task: {} pushed back to taskQueue: {} since the task status is {} with callbackAfterSeconds: {}", task, taskQueueName, task.getStatus().name(), callBack);
                break;
            default:
                break;
        }

        decide(workflowId);

        if (task.getStatus().isTerminal()) {
            long duration = getTaskDuration(0, task);
            long lastDuration = task.getEndTime() - task.getStartTime();
            Monitors.recordTaskExecutionTime(task.getTaskDefName(), duration, true, task.getStatus());
            Monitors.recordTaskExecutionTime(task.getTaskDefName(), lastDuration, false, task.getStatus());
        }
    }

    public Task getTask(String taskId) {
        return Optional.ofNullable(executionDAOFacade.getTaskById(taskId))
                .map(metadataMapperService::populateTaskWithDefinition)
                .orElse(null);
    }

    public List<Task> getTasks(String taskType, String startKey, int count) {
        return executionDAOFacade.getTasksByName(taskType, startKey, count);
    }

    public List<Workflow> getRunningWorkflows(String workflowName) {
        return executionDAOFacade.getPendingWorkflowsByName(workflowName);

    }

    public List<String> getWorkflows(String name, Integer version, Long startTime, Long endTime) {
        List<Workflow> workflowsByType = executionDAOFacade.getWorkflowsByName(name, startTime, endTime);
        return workflowsByType.stream()
                .filter(workflow -> workflow.getWorkflowVersion() == version)
                .map(Workflow::getWorkflowId)
                .collect(Collectors.toList());

    }

    public List<String> getRunningWorkflowIds(String workflowName) {
        return executionDAOFacade.getRunningWorkflowIdsByName(workflowName);
    }

    /**
     * @param workflowId ID of the workflow to evaluate the state for
     * @return true if the workflow has completed (success or failed), false otherwise.
     * @throws ApplicationException If there was an error - caller should retry in this case.
     */
    public boolean decide(String workflowId) {

        // If it is a new workflow, the tasks will be still empty even though include tasks is true
        Workflow workflow = executionDAOFacade.getWorkflowById(workflowId, true);

        // FIXME Backwards compatibility for legacy workflows already running.
        // This code will be removed in a future version.
        workflow = metadataMapperService.populateWorkflowWithDefinitions(workflow);

        try {
            DeciderService.DeciderOutcome outcome = deciderService.decide(workflow);
            if (outcome.isComplete) {
                completeWorkflow(workflow);
                return true;
            }

            List<Task> tasksToBeScheduled = outcome.tasksToBeScheduled;
            setTaskDomains(tasksToBeScheduled, workflow);
            List<Task> tasksToBeUpdated = outcome.tasksToBeUpdated;
            List<Task> tasksToBeRequeued = outcome.tasksToBeRequeued;
            boolean stateChanged = false;

            if (!tasksToBeRequeued.isEmpty()) {
                addTaskToQueue(tasksToBeRequeued);
            }

            tasksToBeScheduled = dedupAndAddTasks(workflow, tasksToBeScheduled);

            for (Task task : outcome.tasksToBeScheduled) {
                if (isSystemTask.and(isNonTerminalTask).test(task)) {
                    WorkflowSystemTask workflowSystemTask = WorkflowSystemTask.get(task.getTaskType());

                    try {
                        if (!workflowSystemTask.isAsync() && workflowSystemTask.execute(workflow, task, this)) {
                            tasksToBeUpdated.add(task);
                            stateChanged = true;
                        }
                    } catch (Exception e) {
                        throw new ApplicationException(Code.INTERNAL_ERROR, String.format("Unable to start system task: %s", workflowSystemTask.getName()), e);
                    }
                }
            }

            if (!outcome.tasksToBeUpdated.isEmpty()) {
                for (Task task : tasksToBeUpdated) {
                    if (task.getStatus() != null && (!task.getStatus().equals(Task.Status.IN_PROGRESS)
                            || !task.getStatus().equals(Task.Status.SCHEDULED))) {
                        queueDAO.remove(QueueUtils.getQueueName(task), task.getTaskId());
                    }
                }
            }

            if (!outcome.tasksToBeUpdated.isEmpty() || !tasksToBeScheduled.isEmpty()) {
                executionDAOFacade.updateTasks(tasksToBeUpdated);
                executionDAOFacade.updateWorkflow(workflow);
                queueDAO.push(DECIDER_QUEUE, workflow.getWorkflowId(), config.getSweepFrequency());
            }

            stateChanged = scheduleTask(workflow, tasksToBeScheduled) || stateChanged;

            if (stateChanged) {
                decide(workflowId);
            }

        } catch (TerminateWorkflowException twe) {
            LOGGER.info("Execution terminated of workflow: {} of type: {}", workflowId, workflow.getWorkflowDefinition().getName(), twe);
            terminate(workflow, twe);
            return true;
        } catch (RuntimeException e) {
            LOGGER.error("Error deciding workflow: {}", workflowId, e);
            throw e;
        }
        return false;
    }

    @VisibleForTesting
    List<Task> dedupAndAddTasks(Workflow workflow, List<Task> tasks) {
        List<String> tasksInWorkflow = workflow.getTasks().stream()
                .map(task -> task.getReferenceTaskName() + "_" + task.getRetryCount())
                .collect(Collectors.toList());

        List<Task> dedupedTasks = tasks.stream()
                .filter(task -> !tasksInWorkflow.contains(task.getReferenceTaskName() + "_" + task.getRetryCount()))
                .collect(Collectors.toList());

        workflow.getTasks().addAll(dedupedTasks);
        return dedupedTasks;
    }

    /**
     * @throws ApplicationException if the workflow cannot be paused
     */
    public void pauseWorkflow(String workflowId) {
        WorkflowStatus status = WorkflowStatus.PAUSED;
        Workflow workflow = executionDAOFacade.getWorkflowById(workflowId, false);
        if (workflow.getStatus().isTerminal()) {
            throw new ApplicationException(CONFLICT, "Workflow id " + workflowId + " has ended, status cannot be updated.");
        }
        if (workflow.getStatus().equals(status)) {
            return;        //Already paused!
        }
        workflow.setStatus(status);
        executionDAOFacade.updateWorkflow(workflow);
    }

    /**
     * @param workflowId
     * @throws IllegalStateException
     */
    public void resumeWorkflow(String workflowId) {
        Workflow workflow = executionDAOFacade.getWorkflowById(workflowId, false);
        if (!workflow.getStatus().equals(WorkflowStatus.PAUSED)) {
            throw new IllegalStateException("The workflow " + workflowId + " is not PAUSED so cannot resume. " +
                    "Current status is " + workflow.getStatus().name());
        }
        workflow.setStatus(WorkflowStatus.RUNNING);
        executionDAOFacade.updateWorkflow(workflow);
        decide(workflowId);
    }

    /**
     * @param workflowId
     * @param taskReferenceName
     * @param skipTaskRequest
     * @throws IllegalStateException
     */
    public void skipTaskFromWorkflow(String workflowId, String taskReferenceName, SkipTaskRequest skipTaskRequest) {

        Workflow wf = executionDAOFacade.getWorkflowById(workflowId, true);

        // FIXME Backwards compatibility for legacy workflows already running.
        // This code will be removed in a future version.
        wf = metadataMapperService.populateWorkflowWithDefinitions(wf);

        // If the wf is not running then cannot skip any task
        if (!wf.getStatus().equals(WorkflowStatus.RUNNING)) {
            String errorMsg = String.format("The workflow %s is not running so the task referenced by %s cannot be skipped", workflowId, taskReferenceName);
            throw new IllegalStateException(errorMsg);
        }
        // Check if the reference name is as per the workflowdef
        WorkflowTask wft = wf.getWorkflowDefinition().getTaskByRefName(taskReferenceName);
        if (wft == null) {
            String errorMsg = String.format("The task referenced by %s does not exist in the WorkflowDefinition %s", taskReferenceName, wf.getWorkflowName());
            throw new IllegalStateException(errorMsg);
        }
        // If the task is already started the again it cannot be skipped
        wf.getTasks().forEach(task -> {
            if (task.getReferenceTaskName().equals(taskReferenceName)) {
                String errorMsg = String.format("The task referenced %s has already been processed, cannot be skipped", taskReferenceName);
                throw new IllegalStateException(errorMsg);
            }
        });
        // Now create a "SKIPPED" task for this workflow
        Task theTask = new Task();
        theTask.setTaskId(IDGenerator.generate());
        theTask.setReferenceTaskName(taskReferenceName);
        theTask.setWorkflowInstanceId(workflowId);
        theTask.setStatus(SKIPPED);
        theTask.setTaskType(wft.getName());
        theTask.setCorrelationId(wf.getCorrelationId());
        if (skipTaskRequest != null) {
            theTask.setInputData(skipTaskRequest.getTaskInput());
            theTask.setOutputData(skipTaskRequest.getTaskOutput());
            theTask.setInputMessage(skipTaskRequest.getTaskInputMessage());
            theTask.setOutputMessage(skipTaskRequest.getTaskOutputMessage());
        }
        executionDAOFacade.createTasks(Collections.singletonList(theTask));
        decide(workflowId);
    }

    public Workflow getWorkflow(String workflowId, boolean includeTasks) {
        return executionDAOFacade.getWorkflowById(workflowId, includeTasks);
    }

    public void addTaskToQueue(Task task) {
        // put in queue
        String taskQueueName = QueueUtils.getQueueName(task);
        queueDAO.remove(taskQueueName, task.getTaskId());
        if (task.getCallbackAfterSeconds() > 0) {
            queueDAO.push(taskQueueName, task.getTaskId(), task.getCallbackAfterSeconds());
        } else {
            queueDAO.push(taskQueueName, task.getTaskId(), 0);
        }
        LOGGER.debug("Added task {} to queue {} with call back seconds {}", task, taskQueueName, task.getCallbackAfterSeconds());
    }

    //Executes the async system task
    public void executeSystemTask(WorkflowSystemTask systemTask, String taskId, int unackTimeout) {
        try {
            Task task = executionDAOFacade.getTaskById(taskId);
            if (task == null) {
                LOGGER.error("TaskId: {} could not be found while executing SystemTask", taskId);
                return;
            }
            LOGGER.info("Task: {} fetched from execution DAO for taskId: {}", task, taskId);
            if (task.getStatus().isTerminal()) {
                //Tune the SystemTaskWorkerCoordinator's queues - if the queue size is very big this can happen!
                LOGGER.info("Task {}/{} was already completed.", task.getTaskType(), task.getTaskId());
                queueDAO.remove(QueueUtils.getQueueName(task), task.getTaskId());
                return;
            }

            String workflowId = task.getWorkflowInstanceId();
            Workflow workflow = executionDAOFacade.getWorkflowById(workflowId, true);

            if (task.getStartTime() == 0) {
                task.setStartTime(System.currentTimeMillis());
                Monitors.recordQueueWaitTime(task.getTaskDefName(), task.getQueueWaitTime());
            }

            if (workflow.getStatus().isTerminal()) {
                LOGGER.warn("Workflow {} has been completed for {}/{}", workflow.getWorkflowId(), systemTask.getName(), task.getTaskId());
                if (!task.getStatus().isTerminal()) {
                    task.setStatus(CANCELED);
                }
                executionDAOFacade.updateTask(task);
                queueDAO.remove(QueueUtils.getQueueName(task), task.getTaskId());
                return;
            }

            if (task.getStatus().equals(SCHEDULED)) {
                if (executionDAOFacade.exceedsInProgressLimit(task)) {
                    //to do add a metric to record this
                    LOGGER.warn("Concurrent Execution limited for {}:{}", taskId, task.getTaskDefName());
                    return;
                }
                if (task.getRateLimitPerFrequency() > 0 && executionDAOFacade.exceedsRateLimitPerFrequency(task)) {
                    LOGGER.warn("RateLimit Execution limited for {}:{}, limit:{}", taskId, task.getTaskDefName(), task.getRateLimitPerFrequency());
                    return;
                }
            }

            LOGGER.info("Executing {}/{}-{}", task.getTaskType(), task.getTaskId(), task.getStatus());

            queueDAO.setUnackTimeout(QueueUtils.getQueueName(task), task.getTaskId(), systemTask.getRetryTimeInSecond() * 1000);
            task.setPollCount(task.getPollCount() + 1);
            executionDAOFacade.updateTask(task);

            switch (task.getStatus()) {
                case SCHEDULED:
                    systemTask.start(workflow, task, this);
                    break;

                case IN_PROGRESS:
                    systemTask.execute(workflow, task, this);
                    break;
                default:
                    break;
            }

            if (!task.getStatus().isTerminal()) {
                task.setCallbackAfterSeconds(unackTimeout);
            }

            updateTask(new TaskResult(task));
            LOGGER.info("Done Executing {}/{}-{} op={}", task.getTaskType(), task.getTaskId(), task.getStatus(), task.getOutputData().toString());

        } catch (Exception e) {
            LOGGER.error("Error executing system task - {}, with id: {}", systemTask, taskId, e);
        }
    }

    @VisibleForTesting
    void setTaskDomains(List<Task> tasks, Workflow wf) {
        Map<String, String> taskToDomain = wf.getTaskToDomain();
        if (taskToDomain != null) {
            // Step 1: Apply * mapping to all tasks, if present.
            String domainstr = taskToDomain.get("*");
            if (domainstr != null) {
                String[] domains = domainstr.split(",");
                tasks.forEach(task -> {
                    // Filter out SystemTask
                    if (!TaskType.isSystemTask(task.getTaskType())) {
                        // Check which domain worker is polling
                        // Set the task domain
                        task.setDomain(getActiveDomain(task.getTaskType(), domains));
                    }
                });

            }
            // Step 2: Override additional mappings.
            tasks.forEach(task -> {
                if (!TaskType.isSystemTask(task.getTaskType())) {
                    String taskDomainstr = taskToDomain.get(task.getTaskType());
                    if (taskDomainstr != null) {
                        task.setDomain(getActiveDomain(task.getTaskType(), taskDomainstr.split(",")));
                    }
                }
            });
        }
    }

    /**
     * Gets the active domain from the list of domains where the task is to be queued.
     * The domain list must be ordered.
     * In sequence, check if any worker has polled for last `activeWorkerLastPollInSecs` seconds, if so that is the Active domain.
     * When no active domains are found:
     *   <li> If NO_DOMAIN token is provided, return null.
     *   <li> Else, return last domain from list.
     *
     * @param taskType the taskType of the task for which active domain is to be found
     * @param domains  the array of domains for the task. (Must contain atleast one element).
     * @return the active domain where the task will be queued
     */
    @VisibleForTesting
    String getActiveDomain(String taskType, String[] domains) {
        if (domains == null || domains.length == 0) {
            return null;
        }

        return Arrays.stream(domains)
                .filter(domain -> !domain.equalsIgnoreCase("NO_DOMAIN"))
                .map(domain -> executionDAOFacade.getTaskPollDataByDomain(taskType, domain.trim()))
                .filter(Objects::nonNull)
                .filter(validateLastPolledTime)
                .findFirst()
                .map(PollData::getDomain)
                .orElse(domains[domains.length - 1].trim().equalsIgnoreCase("NO_DOMAIN") ? null : domains[domains.length - 1].trim());
    }

    private long getTaskDuration(long s, Task task) {
        long duration = task.getEndTime() - task.getStartTime();
        s += duration;
        if (task.getRetriedTaskId() == null) {
            return s;
        }
        return s + getTaskDuration(s, executionDAOFacade.getTaskById(task.getRetriedTaskId()));
    }

    @VisibleForTesting
<<<<<<< HEAD
    public boolean scheduleTask(Workflow workflow, List<Task> tasks) {
=======
    boolean scheduleTask(Workflow workflow, List<Task> tasks) {
        List<Task> createdTasks = new ArrayList<>();
>>>>>>> 8b774450

        try {
            if (tasks == null || tasks.isEmpty()) {
                return false;
            }

            // Get the highest seq number
            int count = workflow.getTasks().stream()
                    .mapToInt(Task::getSeq)
                    .max()
                    .orElse(0);

            for (Task task : tasks) {
                if (task.getSeq() == 0) { // Set only if the seq was not set
                    task.setSeq(++count);
                }
            }

            // Save the tasks in the DAO
            createdTasks = executionDAOFacade.createTasks(tasks);

            List<Task> systemTasks = createdTasks.stream()
                    .filter(isSystemTask)
                    .collect(Collectors.toList());

            List<Task> tasksToBeQueued = createdTasks.stream()
                    .filter(isSystemTask.negate())
                    .collect(Collectors.toList());

            boolean startedSystemTasks = false;

            // Traverse through all the system tasks, start the sync tasks, in case of async queue the tasks
            for (Task task : systemTasks) {
                WorkflowSystemTask workflowSystemTask = WorkflowSystemTask.get(task.getTaskType());
                if (workflowSystemTask == null) {
                    throw new ApplicationException(NOT_FOUND, "No system task found by name " + task.getTaskType());
                }
                if (task.getStatus() != null && !task.getStatus().isTerminal() && task.getStartTime() == 0) {
                    task.setStartTime(System.currentTimeMillis());
                }
                if (!workflowSystemTask.isAsync()) {
                    try {
                        workflowSystemTask.start(workflow, task, this);
                    } catch (Exception e) {
                        String errorMsg = String.format("Unable to start system task: %s, {id: %s, name: %s}", task.getTaskType(), task.getTaskId(), task.getTaskDefName());
                        throw new ApplicationException(Code.INTERNAL_ERROR, errorMsg, e);
                    }
                    startedSystemTasks = true;
                    executionDAOFacade.updateTask(task);
                } else {
                    tasksToBeQueued.add(task);
                }
            }

            addTaskToQueue(tasksToBeQueued);
            return startedSystemTasks;
        } catch (Exception e) {
            LOGGER.error("Error scheduling tasks: {}, for workflow: {}", tasks.size(), workflow.getWorkflowId(), e);
            Monitors.error(className, "scheduleTask");
            rollbackTasks(workflow.getWorkflowId(), createdTasks);
        }
        return false;
    }

    /**
     * Rolls back all newly created tasks in a workflow, essentially resetting the workflow state, in case of an exception during task creation or task enqueuing.
     *
     * @param createdTasks a {@link List} of newly created tasks in the workflow which are to be rolled back
     */
    @VisibleForTesting
    void rollbackTasks(String workflowId, List<Task> createdTasks) {
        String description = "rolling back task from DAO for " + workflowId;
        String operation = "rollbackTasks";

        try {
            // rollback all newly created tasks in the workflow
            createdTasks.forEach(task -> new RetryUtil<>().retryOnException(() ->
            {
                if (task.getTaskType().equals(SUB_WORKFLOW.name())) {
                    executionDAOFacade.removeWorkflow((String) task.getOutputData().get(SUB_WORKFLOW_ID), false);
                }
                executionDAOFacade.removeTask(task.getTaskId());
                return null;
            }, null, null, 3, description, operation));
        } catch (Exception e) {
            String errorMsg = String.format("Error scheduling/rolling back tasks for workflow: %s", workflowId);
            LOGGER.error(errorMsg, e);
            throw new TerminateWorkflowException(errorMsg);
        }
    }

    private void addTaskToQueue(final List<Task> tasks) {
        for (Task task : tasks) {
            addTaskToQueue(task);
        }
    }

    private void terminate(final Workflow workflow, TerminateWorkflowException tw) {
        if (!workflow.getStatus().isTerminal()) {
            workflow.setStatus(tw.workflowStatus);
        }

        String failureWorkflow = workflow.getWorkflowDefinition().getFailureWorkflow();
        if (failureWorkflow != null) {
            if (failureWorkflow.startsWith("$")) {
                String[] paramPathComponents = failureWorkflow.split("\\.");
                String name = paramPathComponents[2]; // name of the input parameter
                failureWorkflow = (String) workflow.getInput().get(name);
            }
        }
        if (tw.task != null) {
            executionDAOFacade.updateTask(tw.task);
        }
        terminateWorkflow(workflow, tw.getMessage(), failureWorkflow);
    }

    private boolean rerunWF(String workflowId, String taskId, Map<String, Object> taskInput,
                            Map<String, Object> workflowInput, String correlationId) {

        // Get the workflow
        Workflow workflow = executionDAOFacade.getWorkflowById(workflowId, true);

        // If the task Id is null it implies that the entire workflow has to be rerun
        if (taskId == null) {
            // remove all tasks
            workflow.getTasks().forEach(task -> executionDAOFacade.removeTask(task.getTaskId()));
            // Set workflow as RUNNING
            workflow.setStatus(WorkflowStatus.RUNNING);
            if (correlationId != null) {
                workflow.setCorrelationId(correlationId);
            }
            if (workflowInput != null) {
                workflow.setInput(workflowInput);
            }

            executionDAOFacade.updateWorkflow(workflow);

            decide(workflowId);
            return true;
        }

        // Now iterate through the tasks and find the "specific" task
        Task rerunFromTask = null;
        for (Task task : workflow.getTasks()) {
            if (task.getTaskId().equals(taskId)) {
                rerunFromTask = task;
                break;
            } else {
                // If not found look into sub workflows
                if (task.getTaskType().equalsIgnoreCase(SubWorkflow.NAME)) {
                    String subWorkflowId = task.getInputData().get(SUB_WORKFLOW_ID).toString();
                    if (rerunWF(subWorkflowId, taskId, taskInput, null, null)) {
                        rerunFromTask = task;
                        break;
                    }
                }
            }
        }

        if (rerunFromTask != null) {
            // set workflow as RUNNING
            workflow.setStatus(WorkflowStatus.RUNNING);
            if (correlationId != null) {
                workflow.setCorrelationId(correlationId);
            }
            if (workflowInput != null) {
                workflow.setInput(workflowInput);
            }
            executionDAOFacade.updateWorkflow(workflow);

            // Remove all tasks after the "rerunFromTask"
            for (Task task : workflow.getTasks()) {
                if (task.getSeq() > rerunFromTask.getSeq()) {
                    executionDAOFacade.removeTask(task.getTaskId());
                }
            }
            //reset fields before restarting the task
            rerunFromTask.setScheduledTime(System.currentTimeMillis());
            rerunFromTask.setStartTime(0);
            rerunFromTask.setUpdateTime(0);
            rerunFromTask.setEndTime(0);
            rerunFromTask.setOutputData(null);
            rerunFromTask.setExternalOutputPayloadStoragePath(null);
            if (rerunFromTask.getTaskType().equalsIgnoreCase(SubWorkflow.NAME)) {
                // if task is sub workflow set task as IN_PROGRESS and reset start time
                rerunFromTask.setStatus(IN_PROGRESS);
                rerunFromTask.setStartTime(System.currentTimeMillis());
            } else {
                // Set the task to rerun as SCHEDULED
                rerunFromTask.setStatus(SCHEDULED);
                if (taskInput != null) {
                    rerunFromTask.setInputData(taskInput);
                }
                addTaskToQueue(rerunFromTask);
            }
            rerunFromTask.setExecuted(false);
            executionDAOFacade.updateTask(rerunFromTask);

            decide(workflowId);
            return true;
        }
        return false;
    }
}<|MERGE_RESOLUTION|>--- conflicted
+++ resolved
@@ -1122,12 +1122,7 @@
     }
 
     @VisibleForTesting
-<<<<<<< HEAD
     public boolean scheduleTask(Workflow workflow, List<Task> tasks) {
-=======
-    boolean scheduleTask(Workflow workflow, List<Task> tasks) {
-        List<Task> createdTasks = new ArrayList<>();
->>>>>>> 8b774450
 
         try {
             if (tasks == null || tasks.isEmpty()) {
