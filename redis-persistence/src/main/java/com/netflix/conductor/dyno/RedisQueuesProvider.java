--- conflicted
+++ resolved
@@ -26,11 +26,7 @@
     @Inject
     public RedisQueuesProvider(
             JedisCommands dynoClient,
-<<<<<<< HEAD
-            @Named("DynoReadClient") JedisCommands dynoClientRead,
-=======
             @Named(READ_CLIENT_INJECTION_NAME) JedisCommands dynoClientRead,
->>>>>>> 042ef54c
             ShardSupplier ss,
             DynomiteConfiguration config
     ) {
